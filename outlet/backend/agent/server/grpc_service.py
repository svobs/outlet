--- conflicted
+++ resolved
@@ -280,7 +280,6 @@
         self.backend.start_subtree_load(request.tree_id)
         return StartSubtreeLoad_Response()
 
-<<<<<<< HEAD
     def _on_subtree_load_started(self, sender: str):
         self._send_signal_to_all_clients(Signal.LOAD_SUBTREE_STARTED, sender)
 
@@ -297,9 +296,6 @@
         self._send_signal_to_all_clients(Signal.DIFF_TREES_DONE, sender)
 
     def _on_refresh_stats_done(self, sender: str, status_msg: str, dir_stats_dict: Dict, key_is_uid: bool):
-=======
-    def _on_refresh_stats_done(self, sender: str, status_msg: str, dir_stats: Dict, key_is_uid: bool):
->>>>>>> 50416895
         signal = SignalMsg(sig_int=Signal.REFRESH_SUBTREE_STATS_DONE, sender=sender)
         logger.info(status_msg)
         signal.stats_update.status_msg = status_msg
